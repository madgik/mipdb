--- conflicted
+++ resolved
@@ -10,9 +10,6 @@
 from mipdb.commands import tag_dataset
 from mipdb.commands import tag_schema
 
-<<<<<<< HEAD
-__all__ = ["init", "add_schema", "delete_schema", "add_dataset", "delete_dataset", "tag_schema", "tag_dataset"]
-=======
 __all__ = [
     "init",
     "add_schema",
@@ -23,5 +20,6 @@
     "disable_schema",
     "enable_dataset",
     "disable_dataset",
-]
->>>>>>> d06d130b
+    "tag_schema",
+    "tag_dataset",
+]