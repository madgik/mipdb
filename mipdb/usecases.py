import datetime
import json
from abc import ABC, abstractmethod

from mipdb.database import DataBase, Connection
from mipdb.database import METADATA_SCHEMA
from mipdb.database import Status
from mipdb.exceptions import ForeignKeyError
from mipdb.exceptions import UserInputError
from mipdb.schema import Schema
from mipdb.dataelements import CommonDataElement, make_cdes
from mipdb.tables import (
    SchemasTable,
    DatasetsTable,
    ActionsTable,
    MetadataTable,
    PrimaryDataTable,
)
from mipdb.dataset import Dataset
from mipdb.event import EventEmitter


class UseCase(ABC):
    """Abstract use case class."""

    @abstractmethod
    def execute(self, *args, **kwargs) -> None:
        """Executes use case logic with arguments from cli command. Has side
        effects but no return values."""


emitter = EventEmitter()


class InitDB(UseCase):
    def __init__(self, db: DataBase) -> None:
        self.db = db

    def execute(self) -> None:
        metadata = Schema(METADATA_SCHEMA)
        with self.db.begin() as conn:
            metadata.create(conn)
            SchemasTable(schema=metadata).create(conn)
            DatasetsTable(schema=metadata).create(conn)
            ActionsTable(schema=metadata).create(conn)


class AddSchema(UseCase):
    def __init__(self, db: DataBase) -> None:
        self.db = db

    def execute(self, schema_data) -> None:
        schema_id = self._get_next_schema_id()
        code = schema_data["code"]
        version = schema_data["version"]
        name = get_schema_fullname(code, version)
        cdes = make_cdes(schema_data)

        with self.db.begin() as conn:
            schema = self._create_schema(name, conn)
            self._create_primary_data_table(schema, cdes, conn)
            self._create_metadata_table(schema, conn, cdes)

            record = dict(
                code=code,
                version=version,
                label=schema_data["label"],
                schema_id=schema_id,
            )
            emitter.emit("add_schema", record, conn)

    def _get_next_schema_id(self):
        metadata = Schema(METADATA_SCHEMA)
        schemas_table = SchemasTable(schema=metadata)
        schema_id = schemas_table.get_next_schema_id(self.db)
        return schema_id

    def _create_schema(self, name, conn):
        schema = Schema(name)
        schema.create(conn)
        return schema

    def _create_primary_data_table(self, schema, cdes, conn):
        primary_data_table = PrimaryDataTable.from_cdes(schema, cdes)
        primary_data_table.create(conn)

    def _create_metadata_table(self, schema, conn, cdes):
        metadata_table = MetadataTable(schema)
        metadata_table.create(conn)
        values = metadata_table.get_values_from_cdes(cdes)
        metadata_table.insert_values(values, conn)


@emitter.handle("add_schema")
def update_schemas_on_schema_addition(record: dict, conn: Connection):
    metadata = Schema(METADATA_SCHEMA)
    schemas_table = SchemasTable(schema=metadata)
    record = record.copy()
    record["status"] = Status.DISABLED
    schemas_table.insert_values(record, conn)


@emitter.handle("add_schema")
def update_actions_on_schema_addition(record: dict, conn: Connection):
    metadata = Schema(METADATA_SCHEMA)
    actions_table = ActionsTable(schema=metadata)

    record = record.copy()
    action = f"ADD SCHEMA"
    record["action"] = action
    record["user"] = conn.get_current_user()
    record["date"] = datetime.datetime.now().isoformat()

    action_record = dict()
    action_record["action_id"] = actions_table.get_next_id(conn)
    action_record["action"] = json.dumps(record)
    actions_table.insert_values(action_record, conn)


def get_schema_fullname(code, version):
    return f"{code}:{version}"


class DeleteSchema(UseCase):
    def __init__(self, db: DataBase) -> None:
        self.db = db

    def execute(self, code, version, force) -> None:
        name = get_schema_fullname(code, version)
        schema = Schema(name)
        metadata = Schema(METADATA_SCHEMA)
        datasets_table = DatasetsTable(schema=metadata)

        with self.db.begin() as conn:
            schema.drop(conn)
            schema_id = self._get_schema_id(code, version, conn)
            if not force:
                self._validate_schema_deletion(name, schema_id, conn)
            datasets = datasets_table.get_datasets(conn)
            dataset_ids = [datasets_table.get_dataset_id(dataset, schema_id, conn) for dataset in datasets ]
            record = dict(
                code=code,
                version=version,
                schema_id=schema_id,
                dataset_ids=dataset_ids
            )
            emitter.emit("delete_schema", record, conn)

    def _get_schema_id(self, code, version, conn):
        metadata = Schema(METADATA_SCHEMA)
        schemas_table = SchemasTable(schema=metadata)
        schema_id = schemas_table.get_schema_id(code, version, conn)
        return schema_id

    def _validate_schema_deletion(self, schema_name, schema_id, conn):
        metadata = Schema(METADATA_SCHEMA)
        datasets_table = DatasetsTable(schema=metadata)
        datasets = datasets_table.get_datasets(conn, schema_id)
        if not len(datasets) == 0:
<<<<<<< HEAD
            raise AccessError(
                f"The Schema:{schema_name} cannot be deleted because it contains Datasets: {datasets}"
                f"\nIf you want to force delete everything, please use the  '-- force' flag"
            )
=======
            raise ForeignKeyError(f"The Schema:{schema_name} cannot be deleted because it contains Datasets: {datasets}"
                              f"\nIf you want to force delete everything, please use the  '--force' flag")
>>>>>>> 8a64028b


@emitter.handle("delete_schema")
def update_datasets_on_schema_deletion(record, conn):
    schema_id = record["schema_id"]
    dataset_ids = record["dataset_ids"]
    metadata = Schema(METADATA_SCHEMA)
    datasets_table = DatasetsTable(schema=metadata)

    for dataset_id in dataset_ids:
        datasets_table.delete_dataset(dataset_id, schema_id, conn)


@emitter.handle("delete_schema")
def update_schemas_on_schema_deletion(record, conn):
    code = record["code"]
    version = record["version"]
    metadata = Schema(METADATA_SCHEMA)
    schemas_table = SchemasTable(schema=metadata)
    schemas_table.delete_schema(code, version, conn)


@emitter.handle("delete_schema")
def update_actions_on_schema_deletion(record, conn):
    metadata = Schema(METADATA_SCHEMA)
    actions_table = ActionsTable(schema=metadata)

    record = record.copy()
    action = f"DELETE SCHEMA"
    record["action"] = action
    record["user"] = conn.get_current_user()
    record["date"] = datetime.datetime.now().isoformat()

    action_record = dict()
    action_record["action_id"] = actions_table.get_next_id(conn)
    action_record["action"] = json.dumps(record)
    actions_table.insert_values(action_record, conn)

    if len(record["dataset_ids"]) > 0:
        action = f"DELETE DATASETS"
        record["action"] = action
        action_record = dict()
        action_record["action_id"] = actions_table.get_next_id(conn)
        action_record["action"] = json.dumps(record)
        actions_table.insert_values(action_record, conn)


class AddDataset(UseCase):
    def __init__(self, db: DataBase) -> None:
        self.db = db

    def execute(self, dataset_data, code, version) -> None:
        dataset_id = self._get_next_dataset_id()
        dataset = Dataset(dataset_data)

        schema_name = get_schema_fullname(code=code, version=version)
        schema = Schema(schema_name)
        metadata = Schema(METADATA_SCHEMA)
        schemas_table = SchemasTable(schema=metadata)
        schemas_id = schemas_table.get_schema_id(code, version, self.db)

        with self.db.begin() as conn:
            primary_data_table = PrimaryDataTable.from_db(schema, conn)
            self._verify_dataset_does_not_exist(dataset, conn)
            primary_data_table.insert_dataset(dataset, conn)
            record = dict(
                schema_id=schemas_id,
                dataset_id=dataset_id,
                code=dataset.name,
            )
            emitter.emit("add_dataset", record, conn)

    def _get_next_dataset_id(self):
        metadata = Schema(METADATA_SCHEMA)
        datasets_table = DatasetsTable(schema=metadata)
        dataset_id = datasets_table.get_next_dataset_id(self.db)
        return dataset_id

<<<<<<< HEAD
    def _dataset_exists(self, dataset, conn):
=======
    def _verify_dataset_does_not_exist(self,dataset, conn):
>>>>>>> 8a64028b
        metadata = Schema(METADATA_SCHEMA)
        dataset_table = DatasetsTable(schema=metadata)
        datasets = dataset_table.get_datasets(conn)
        if datasets is not None and dataset.name in datasets:
            raise UserInputError("Dataset already exists!")


@emitter.handle("add_dataset")
def update_datasets_on_dataset_addition(record: dict, conn: Connection):
    metadata = Schema(METADATA_SCHEMA)
    datasets_table = DatasetsTable(schema=metadata)
    record = record.copy()
    record["status"] = Status.DISABLED
    datasets_table.insert_values(record, conn)


@emitter.handle("add_dataset")
def update_actions_on_dataset_addition(record: dict, conn: Connection):
    metadata = Schema(METADATA_SCHEMA)
    actions_table = ActionsTable(schema=metadata)

    record = record.copy()
    action = f"ADD DATASET"
    record["action"] = action
    record["user"] = conn.get_current_user()
    record["date"] = datetime.datetime.now().isoformat()

    action_record = dict()
    action_record["action_id"] = actions_table.get_next_id(conn)
    action_record["action"] = json.dumps(record)
    actions_table.insert_values(action_record, conn)


class DeleteDataset(UseCase):
    def __init__(self, db: DataBase) -> None:
        self.db = db

    def execute(self, dataset, schema_code, version) -> None:
        schema_name = get_schema_fullname(code=schema_code, version=version)
        schema = Schema(schema_name)
        with self.db.begin() as conn:
            primary_data_table = PrimaryDataTable.from_db(schema, conn)
            primary_data_table.remove_dataset(dataset, schema_name, conn)
            schema_id = self._get_schema_id(schema_code, version, conn)
            dataset_id = self._get_dataset_id(dataset, schema_id, conn)

            record = dict(
                dataset_id=dataset_id,
                schema_id=schema_id,
                version=version,
            )

            emitter.emit("delete_dataset", record, conn)

    def _get_schema_id(self, code, version, conn):
        metadata = Schema(METADATA_SCHEMA)
        schemas_table = SchemasTable(schema=metadata)
        schema_id = schemas_table.get_schema_id(code, version, conn)
        return schema_id

    def _get_dataset_id(self, code, schema_id, conn):
        metadata = Schema(METADATA_SCHEMA)
        datasets_table = DatasetsTable(schema=metadata)
        dataset_id = datasets_table.get_dataset_id(code, schema_id, conn)
        return dataset_id


@emitter.handle("delete_dataset")
def update_datasets_on_dataset_deletion(record, conn):
    dataset_id = record["dataset_id"]
    schema_id = record["schema_id"]
    metadata = Schema(METADATA_SCHEMA)
    dataset_table = DatasetsTable(schema=metadata)
    dataset_table.delete_dataset(dataset_id, schema_id, conn)


@emitter.handle("delete_dataset")
def update_actions_on_dataset_deletion(record, conn):
    metadata = Schema(METADATA_SCHEMA)
    actions_table = ActionsTable(schema=metadata)

    record = record.copy()
    action = f"DELETE DATASET"
    record["action"] = action
    record["user"] = conn.get_current_user()
    record["date"] = datetime.datetime.now().isoformat()

    action_record = dict()
    action_record["action_id"] = actions_table.get_next_id(conn)
    action_record["action"] = json.dumps(record)
    actions_table.insert_values(action_record, conn)


class EnableSchema(UseCase):
    def __init__(self, db: DataBase) -> None:
        self.db = db

    def execute(self, name, version) -> None:
        metadata = Schema(METADATA_SCHEMA)
        schemas_table = SchemasTable(schema=metadata)

        with self.db.begin() as conn:
            schema_id = self._get_schema_id(name, version, conn)
            current_status = schemas_table.get_schema_status(schema_id, conn)
            if current_status != "ENABLED":
                schemas_table.set_schema_status("ENABLED", schema_id, conn)
                record = dict(
                    code=name,
                    version=version,
                    schema_id=schema_id,
                )
                emitter.emit("enable_schema", record, conn)
            else:
                print("The schema was already enabled")

    def _get_schema_id(self, code, version, conn):
        metadata = Schema(METADATA_SCHEMA)
        schemas_table = SchemasTable(schema=metadata)
        schema_id = schemas_table.get_schema_id(code, version, conn)
        return schema_id


@emitter.handle("enable_schema")
def update_actions_on_schema_enablement(record, conn):
    metadata = Schema(METADATA_SCHEMA)
    actions_table = ActionsTable(schema=metadata)

    record = record.copy()
    action = f"ENABLE SCHEMA"
    record["action"] = action
    record["user"] = conn.get_current_user()
    record["date"] = datetime.datetime.now().isoformat()

    action_record = dict()
    action_record["action_id"] = actions_table.get_next_id(conn)
    action_record["action"] = json.dumps(record)
    actions_table.insert_values(action_record, conn)


class DisableSchema(UseCase):
    def __init__(self, db: DataBase) -> None:
        self.db = db

    def execute(self, name, version) -> None:
        metadata = Schema(METADATA_SCHEMA)
        schemas_table = SchemasTable(schema=metadata)

        with self.db.begin() as conn:
            schema_id = self._get_schema_id(name, version, conn)
            current_status = schemas_table.get_schema_status(schema_id, conn)
            if current_status != "DISABLED":
                schemas_table.set_schema_status("DISABLED", schema_id, conn)
                record = dict(
                    code=name,
                    version=version,
                    schema_id=schema_id,
                )
                emitter.emit("disable_schema", record, conn)
            else:
                print("The schema was already disabled")

    def _get_schema_id(self, code, version, conn):
        metadata = Schema(METADATA_SCHEMA)
        schemas_table = SchemasTable(schema=metadata)
        schema_id = schemas_table.get_schema_id(code, version, conn)
        return schema_id


@emitter.handle("disable_schema")
def update_actions_on_schema_disablement(record, conn):
    metadata = Schema(METADATA_SCHEMA)
    actions_table = ActionsTable(schema=metadata)

    record = record.copy()
    action = f"DISABLE SCHEMA"
    record["action"] = action
    record["user"] = conn.get_current_user()
    record["date"] = datetime.datetime.now().isoformat()

    action_record = dict()
    action_record["action_id"] = actions_table.get_next_id(conn)
    action_record["action"] = json.dumps(record)
    actions_table.insert_values(action_record, conn)


class EnableDataset(UseCase):
    def __init__(self, db: DataBase) -> None:
        self.db = db

    def execute(self, dataset, schema_code, version) -> None:
        metadata = Schema(METADATA_SCHEMA)
        datasets_table = DatasetsTable(schema=metadata)

        with self.db.begin() as conn:
            schema_id = self._get_schema_id(schema_code, version, conn)
            dataset_id = self._get_dataset_id(dataset, schema_id, conn)
            current_status = datasets_table.get_dataset_status(dataset_id, conn)
            if current_status != "ENABLED":
                datasets_table.set_dataset_status("ENABLED", dataset_id, conn)
                record = dict(
                    dataset_id=dataset_id,
                    code=dataset,
                    version=version,
                )

                emitter.emit("enable_dataset", record, conn)
            else:
                print("The dataset was already enabled")

    def _get_schema_id(self, code, version, conn):
        metadata = Schema(METADATA_SCHEMA)
        schemas_table = SchemasTable(schema=metadata)
        schema_id = schemas_table.get_schema_id(code, version, conn)
        return schema_id

    def _get_dataset_id(self, code, schema_id, conn):
        metadata = Schema(METADATA_SCHEMA)
        datasets_table = DatasetsTable(schema=metadata)
        dataset_id = datasets_table.get_dataset_id(code, schema_id, conn)
        return dataset_id


@emitter.handle("enable_dataset")
def update_actions_on_dataset_enablement(record, conn):
    metadata = Schema(METADATA_SCHEMA)
    actions_table = ActionsTable(schema=metadata)

    record = record.copy()
    action = f"ENABLE DATASET"
    record["action"] = action
    record["user"] = conn.get_current_user()
    record["date"] = datetime.datetime.now().isoformat()

    action_record = dict()
    action_record["action_id"] = actions_table.get_next_id(conn)
    action_record["action"] = json.dumps(record)
    actions_table.insert_values(action_record, conn)


class DisableDataset(UseCase):
    def __init__(self, db: DataBase) -> None:
        self.db = db

    def execute(self, dataset, schema_code, version) -> None:
        metadata = Schema(METADATA_SCHEMA)
        datasets_table = DatasetsTable(schema=metadata)

        with self.db.begin() as conn:
            schema_id = self._get_schema_id(schema_code, version, conn)
            dataset_id = self._get_dataset_id(dataset, schema_id, conn)
            current_status = datasets_table.get_dataset_status(dataset_id, conn)
            if current_status != "DISABLED":
                datasets_table.set_dataset_status("DISABLED", dataset_id, conn)
                record = dict(
                    dataset_id=dataset_id,
                    code=dataset,
                    version=version,
                )

                emitter.emit("disable_dataset", record, conn)
            else:
                print("The dataset was already disabled")

    def _get_schema_id(self, code, version, conn):
        metadata = Schema(METADATA_SCHEMA)
        schemas_table = SchemasTable(schema=metadata)
        schema_id = schemas_table.get_schema_id(code, version, conn)
        return schema_id

    def _get_dataset_id(self, code, schema_id, conn):
        metadata = Schema(METADATA_SCHEMA)
        datasets_table = DatasetsTable(schema=metadata)
        dataset_id = datasets_table.get_dataset_id(code, schema_id, conn)
        return dataset_id


@emitter.handle("disable_dataset")
def update_actions_on_dataset_disablement(record, conn):
    metadata = Schema(METADATA_SCHEMA)
    actions_table = ActionsTable(schema=metadata)

    record = record.copy()
    action = f"DISABLE DATASET"
    record["action"] = action
    record["user"] = conn.get_current_user()
    record["date"] = datetime.datetime.now().isoformat()

    action_record = dict()
    action_record["action_id"] = actions_table.get_next_id(conn)
    action_record["action"] = json.dumps(record)
    actions_table.insert_values(action_record, conn)<|MERGE_RESOLUTION|>--- conflicted
+++ resolved
@@ -137,7 +137,7 @@
             if not force:
                 self._validate_schema_deletion(name, schema_id, conn)
             datasets = datasets_table.get_datasets(conn)
-            dataset_ids = [datasets_table.get_dataset_id(dataset, schema_id, conn) for dataset in datasets ]
+            dataset_ids = [datasets_table.get_dataset_id(dataset, schema_id, conn) for dataset in datasets]
             record = dict(
                 code=code,
                 version=version,
@@ -157,15 +157,8 @@
         datasets_table = DatasetsTable(schema=metadata)
         datasets = datasets_table.get_datasets(conn, schema_id)
         if not len(datasets) == 0:
-<<<<<<< HEAD
-            raise AccessError(
-                f"The Schema:{schema_name} cannot be deleted because it contains Datasets: {datasets}"
-                f"\nIf you want to force delete everything, please use the  '-- force' flag"
-            )
-=======
             raise ForeignKeyError(f"The Schema:{schema_name} cannot be deleted because it contains Datasets: {datasets}"
-                              f"\nIf you want to force delete everything, please use the  '--force' flag")
->>>>>>> 8a64028b
+                              f"\nIf you want to force delete everything, please use the  '-- force' flag")
 
 
 @emitter.handle("delete_schema")
@@ -244,11 +237,7 @@
         dataset_id = datasets_table.get_next_dataset_id(self.db)
         return dataset_id
 
-<<<<<<< HEAD
-    def _dataset_exists(self, dataset, conn):
-=======
     def _verify_dataset_does_not_exist(self,dataset, conn):
->>>>>>> 8a64028b
         metadata = Schema(METADATA_SCHEMA)
         dataset_table = DatasetsTable(schema=metadata)
         datasets = dataset_table.get_datasets(conn)
