from abc import ABC, abstractmethod
import json
from typing import Union, List

import sqlalchemy as sql
from sqlalchemy import ForeignKey
from sqlalchemy.ext.compiler import compiles

from mipdb.database import DataBase, Connection
from mipdb.database import METADATA_SCHEMA
from mipdb.database import METADATA_TABLE
from mipdb.dataelements import CommonDataElement
from mipdb.schema import Schema


@compiles(sql.types.JSON, "monetdb")
def compile_binary_monetdb(type_, compiler, **kw):
    # The monetdb plugin for sqlalchemy doesn't seem to implement the JSON
    # datatype hence we need to teach sqlalchemy how to compile it
    return "JSON"


class SQLTYPES:
    INTEGER = sql.Integer
    STRING = sql.String(255)
    FLOAT = sql.Float
    JSON = sql.types.JSON


STR2SQLTYPE = {"int": SQLTYPES.INTEGER, "text": SQLTYPES.STRING, "real": SQLTYPES.FLOAT}


class Table(ABC):
    _table: sql.Table

    @abstractmethod
    def __init__(self, schema):
        pass

    @property
    def table(self):
        return self._table

    def create(self, db: Union[DataBase, Connection]):
        db.create_table(self._table)

    def insert_values(self, values, db: Union[DataBase, Connection]):
        db.insert_values_to_table(self._table, values)

    def drop(self, db: Union[DataBase, Connection]):
        db.drop_table(self._table)


class SchemasTable(Table):
    def __init__(self, schema):
        self.schema_id_seq = sql.Sequence("schema_id_seq", metadata=schema.schema)
        self._table = sql.Table(
            "schemas",
            schema.schema,
            sql.Column(
                "schema_id",
                SQLTYPES.INTEGER,
                self.schema_id_seq,
                primary_key=True,
            ),
            sql.Column("code", SQLTYPES.STRING, nullable=False),
            sql.Column("version", SQLTYPES.STRING, nullable=False),
            sql.Column("label", SQLTYPES.STRING),
            sql.Column("status", SQLTYPES.STRING, nullable=False),
            sql.Column("properties", SQLTYPES.JSON),
        )

    def get_schema_id(self, code, version, db):
        return db.get_schema_id(code, version)

<<<<<<< HEAD
    def get_schema_properties(self, schema_id, db):
        return db.get_schema_properties(schema_id)

    def set_schema_properties(self, properties, schema_id, db):
        db.set_schema_properties(properties, schema_id)

=======
    def get_schema_status(self, schema_id, db):
        return db.get_schema_status(schema_id)

    def set_schema_status(self, status, schema_id, db):
        db.update_schema_status(status, schema_id)
>>>>>>> d06d130b

    def delete_schema(self, code, version, db):
        delete = sql.text(
            f"DELETE FROM {METADATA_SCHEMA}.schemas "
            "WHERE code = :code "
            "AND version = :version "
        )
        db.execute(delete, code=code, version=version)

    def get_next_schema_id(self, db):
        return db.execute(self.schema_id_seq)


class DatasetsTable(Table):
    def __init__(self, schema):
        self.dataset_id_seq = sql.Sequence("dataset_id_seq", metadata=schema.schema)
        self._table = sql.Table(
            "datasets",
            schema.schema,
            sql.Column(
                "dataset_id",
                SQLTYPES.INTEGER,
                self.dataset_id_seq,
                primary_key=True,
            ),
            sql.Column(
                "schema_id",
                SQLTYPES.INTEGER,
                ForeignKey("schemas.schema_id"),
                nullable=False,
            ),
            sql.Column("code", SQLTYPES.STRING, nullable=False),
            sql.Column("label", SQLTYPES.STRING),
            sql.Column("status", SQLTYPES.STRING, nullable=False),
            sql.Column("properties", SQLTYPES.JSON),
        )

    def get_datasets(self, db, schema_id=None):
        return db.get_datasets(schema_id)

    def get_dataset_properties(self, dataset_id, db):
        return db.get_dataset_properties(dataset_id)

    def set_dataset_properties(self, properties, dataset_id, db):
        db.set_dataset_properties(properties, dataset_id)

    def delete_dataset(self, dataset_id, schema_id, db):
        delete = sql.text(
            f"DELETE FROM {METADATA_SCHEMA}.datasets "
            "WHERE dataset_id = :dataset_id "
            "AND schema_id = :schema_id "
        )
        db.execute(delete, dataset_id=dataset_id, schema_id=schema_id)

    def get_next_dataset_id(self, db):
        return db.execute(self.dataset_id_seq)

    def get_dataset_status(self, schema_id, db):
        return db.get_dataset_status(schema_id)

    def set_dataset_status(self, status, dataset_id, db):
        db.update_dataset_status(status, dataset_id)

    def get_dataset_id(self, code, schema_id, db):
        return db.get_dataset_id(code, schema_id)


class ActionsTable(Table):
    def __init__(self, schema):
        self.action_id_seq = sql.Sequence("action_id_seq", metadata=schema.schema)
        self._table = sql.Table(
            "actions",
            schema.schema,
            sql.Column(
                "action_id",
                SQLTYPES.INTEGER,
                self.action_id_seq,
                primary_key=True,
            ),
            sql.Column("action", SQLTYPES.JSON),
        )

    def insert_values(self, values, db: Union[DataBase, Connection]):
        # Needs to be overridden because sqlalchemy and monetdb are not cooperating
        # well when inserting values to JSON columns
        query = sql.text(
            f'INSERT INTO "{METADATA_SCHEMA}".actions VALUES(:action_id, :action)'
        )
        db.execute(query, values)

    def get_next_id(self, db):
        return db.execute(self.action_id_seq)


class PrimaryDataTable(Table):
    def __init__(self):
        self._table = None

    def set_table(self, table):
        self._table = table

    @classmethod
    def from_cdes(
        cls, schema: Schema, cdes: List[CommonDataElement]
    ) -> "PrimaryDataTable":
        columns = [
            sql.Column(cde.code, STR2SQLTYPE[json.loads(cde.metadata)["sql_type"]])
            for cde in cdes
        ]
        table = sql.Table(
            "primary_data",
            schema.schema,
            *columns,
        )
        new_table = cls()
        new_table.set_table(table)
        return new_table

    @classmethod
    def from_db(cls, schema: Schema, db: DataBase) -> "PrimaryDataTable":
        table = sql.Table(
            "primary_data", schema.schema, autoload_with=db.get_executor()
        )
        new_table = cls()
        new_table.set_table(table)
        return new_table

    def insert_dataset(self, dataset, db):
        values = dataset.to_dict()
        self.insert_values(values, db)

    def remove_dataset(self, dataset_name, schema_full_name, db):
        delete = sql.text(
            f'DELETE FROM "{schema_full_name}"."primary_data" '
            "WHERE dataset = :dataset_name "
        )
        db.execute(delete, dataset_name=dataset_name)


class MetadataTable(Table):
    def __init__(self, schema: Schema) -> None:
        self.schema = schema.name
        self._table = sql.Table(
            METADATA_TABLE,
            schema.schema,
            sql.Column("code", SQLTYPES.STRING, primary_key=True),
            sql.Column("metadata", SQLTYPES.JSON),
        )

    def set_table(self, table):
        self._table = table

    @classmethod
    def from_db(cls, schema, db):
        res = db.execute(
            "SELECT code, json.filter(metadata, '$') "
            f'FROM "{schema.name}".{METADATA_TABLE}'
        )
        new_table = cls(schema)
        new_table.set_table(
            {
                name: CommonDataElement.from_cde_data(json.loads(val)[0])
                for name, val in res.fetchall()
            }
        )
        return new_table

    @staticmethod
    def get_values_from_cdes(cdes):
        return [{"code": cde.code, "metadata": cde.metadata} for cde in cdes]

    def insert_values(self, values, db: Union[DataBase, Connection]):
        # Needs to be overridden because sqlalchemy and monetdb are not cooperating
        # well when inserting values to JSON columns
        query = sql.text(
            f'INSERT INTO "{self.schema}".{METADATA_TABLE} VALUES(:code, :metadata)'
        )
        db.execute(query, values)<|MERGE_RESOLUTION|>--- conflicted
+++ resolved
@@ -73,20 +73,17 @@
     def get_schema_id(self, code, version, db):
         return db.get_schema_id(code, version)
 
-<<<<<<< HEAD
     def get_schema_properties(self, schema_id, db):
         return db.get_schema_properties(schema_id)
 
     def set_schema_properties(self, properties, schema_id, db):
         db.set_schema_properties(properties, schema_id)
 
-=======
     def get_schema_status(self, schema_id, db):
         return db.get_schema_status(schema_id)
 
     def set_schema_status(self, status, schema_id, db):
         db.update_schema_status(status, schema_id)
->>>>>>> d06d130b
 
     def delete_schema(self, code, version, db):
         delete = sql.text(
