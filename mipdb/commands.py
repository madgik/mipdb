--- conflicted
+++ resolved
@@ -2,29 +2,24 @@
 
 from mipdb.database import MonetDB, get_db_config
 from mipdb.reader import CSVFileReader, JsonFileReader
+from mipdb.usecases import AddDataModel
+from mipdb.usecases import AddPropertyToDataModel
 from mipdb.usecases import AddPropertyToDataset
-from mipdb.usecases import AddPropertyToSchema
+from mipdb.usecases import DeleteDataModel
 from mipdb.usecases import DeleteDataset
-from mipdb.usecases import DeleteDataModel
-from mipdb.usecases import AddDataModel
 from mipdb.usecases import AddDataset
 from mipdb.usecases import InitDB
 from mipdb.exceptions import handle_errors
 from mipdb.usecases import DisableDataset
 from mipdb.usecases import DisableDataModel
 from mipdb.usecases import EnableDataset
-<<<<<<< HEAD
 from mipdb.usecases import EnableDataModel
+from mipdb.usecases import RemovePropertyFromDataModel
+from mipdb.usecases import RemovePropertyFromDataset
+from mipdb.usecases import UntagDataModel
 from mipdb.usecases import TagDataModel
-=======
-from mipdb.usecases import EnableSchema
-from mipdb.usecases import RemovePropertyFromDataset
-from mipdb.usecases import RemovePropertyFromSchema
-from mipdb.usecases import TagSchema
->>>>>>> a2a53130
 from mipdb.usecases import TagDataset
 from mipdb.usecases import UntagDataset
-from mipdb.usecases import UntagSchema
 
 
 @cl.group()
@@ -43,14 +38,15 @@
 @entry.command()
 @cl.argument("file", required=True)
 @cl.option("-v", "--version", required=True, help="The data model version")
+# @cl.option("--dry-run", is_flag=True)
 @handle_errors
 def add_data_model(file, version):
     reader = JsonFileReader(file)
     dbconfig = get_db_config()
     db = MonetDB.from_config(dbconfig)
-    schema_data = reader.read()
-    schema_data["version"] = version  # schema_data should contain version
-    AddDataModel(db).execute(schema_data)
+    data_model_data = reader.read()
+    data_model_data["version"] = version
+    AddDataModel(db).execute(data_model_data)
 
 
 @entry.command()
@@ -176,25 +172,19 @@
     help="Force overwrite on property",
 )
 @handle_errors
-<<<<<<< HEAD
-def tag_data_model(name, version, tag, key_value, add, remove):
-    db = MonetDB.from_config(get_db_config())
-    TagDataModel(db).execute(name, version, tag, key_value, add, remove)
-=======
-def tag_schema(name, version, tag, remove, force):
+def tag_data_model(name, version, tag, remove, force):
     db = MonetDB.from_config(get_db_config())
     if "=" in tag:
         key, value = tag.split("=")
         if remove:
-            RemovePropertyFromSchema(db).execute(name, version, key, value)
-        else:
-            AddPropertyToSchema(db).execute(name, version, key, value, force)
+            RemovePropertyFromDataModel(db).execute(name, version, key, value)
+        else:
+            AddPropertyToDataModel(db).execute(name, version, key, value, force)
     else:
         if remove:
-            UntagSchema(db).execute(name, version, tag)
-        else:
-            TagSchema(db).execute(name, version, tag)
->>>>>>> a2a53130
+            UntagDataModel(db).execute(name, version, tag)
+        else:
+            TagDataModel(db).execute(name, version, tag)
 
 
 @entry.command()
@@ -224,25 +214,19 @@
     help="Force overwrite on property",
 )
 @handle_errors
-<<<<<<< HEAD
-def tag_dataset(dataset, data_model, version, tag, key_value, add, remove):
-    db = MonetDB.from_config(get_db_config())
-    TagDataset(db).execute(dataset, data_model, version, tag, key_value, add, remove)
-=======
-def tag_dataset(dataset, schema, version, tag, remove, force):
+def tag_dataset(dataset, data_model, version, tag, remove, force):
     db = MonetDB.from_config(get_db_config())
     if "=" in tag:
         key, value = tag.split("=")
         if remove:
-            RemovePropertyFromDataset(db).execute(dataset, schema, version, key, value)
-        else:
-            AddPropertyToDataset(db).execute(dataset, schema, version, key, value, force)
+            RemovePropertyFromDataset(db).execute(dataset, data_model, version, key, value)
+        else:
+            AddPropertyToDataset(db).execute(dataset, data_model, version, key, value, force)
     else:
         if remove:
-            UntagDataset(db).execute(dataset, schema, version, tag)
-        else:
-            TagDataset(db).execute(dataset, schema, version, tag)
->>>>>>> a2a53130
+            UntagDataset(db).execute(dataset, data_model, version, tag)
+        else:
+            TagDataset(db).execute(dataset, data_model, version, tag)
 
 
 @entry.command("list")
