--- conflicted
+++ resolved
@@ -25,7 +25,6 @@
 
 @pytest.mark.database
 @pytest.mark.usefixtures("monetdb_container", "cleanup_db")
-<<<<<<< HEAD
 def update_schema_status(db):
     # Setup
     runner = CliRunner()
@@ -73,10 +72,7 @@
 
 @pytest.mark.database
 @pytest.mark.usefixtures("monetdb_container", "cleanup_db")
-def test_get_schemas(db):
-=======
 def test_get_schemas_with_db(db):
->>>>>>> 8a64028b
     # Setup
     runner = CliRunner()
     schema_file = "tests/data/schema.json"
@@ -171,7 +167,9 @@
     dataset_file = "tests/data/dataset.csv"
     runner.invoke(init, [])
     runner.invoke(add_schema, [schema_file, "-v", "1.0"])
-    runner.invoke(add_dataset, [dataset_file, "--schema", "schema", "-v", "1.0"])
+    runner.invoke(
+        add_dataset, [dataset_file, "--schema", "schema", "-v", "1.0"]
+    )
 
     # Test
     dataset_id = db.get_dataset_id("a_dataset", 1)
@@ -187,14 +185,14 @@
     dataset_file = "tests/data/dataset.csv"
     runner.invoke(init, [])
     runner.invoke(add_schema, [schema_file, "-v", "1.0"])
-    runner.invoke(add_dataset, [dataset_file, "--schema", "schema", "-v", "1.0"])
-
-    db.execute(
-        sql.text(
-            'INSERT INTO "mipdb_metadata".datasets (dataset_id, schema_id, code, status)'
-            "VALUES (2, 1, 'a_dataset', 'DISABLED')"
-        )
-    )
+    runner.invoke(
+        add_dataset, [dataset_file, "--schema", "schema", "-v", "1.0"]
+    )
+
+    db.execute(sql.text(
+        'INSERT INTO "mipdb_metadata".datasets (dataset_id, schema_id, code, status)'
+        "VALUES (2, 1, 'a_dataset', 'DISABLED')"
+    ))
 
     # Test when there more than one dataset ids with the specific code and schema_id
     with pytest.raises(DataBaseError):
@@ -226,6 +224,13 @@
     table = sql.Table("a_table", sql.MetaData(), sql.Column("a_column", sql.Integer))
     db.create_table(table)
     assert "CREATE TABLE a_table" in db.captured_queries[0]
+
+
+def test_drop_table():
+    db = MonetDBMock()
+    table = sql.Table("a_table", sql.MetaData(), sql.Column("a_column", sql.Integer))
+    db.drop_table(table)
+    assert "DROP TABLE a_table" in db.captured_queries[0]
 
 
 def test_insert_values_to_table():
