--- conflicted
+++ resolved
@@ -190,7 +190,7 @@
             "dataset": ["a_ds", "a_ds", "a_ds", "a_ds", "a_ds"],
         }
     )
-    AddDataset(db).execute(dataset_data=dataset_data, code="data_model", version="1.0")
+    AddDataset(db).execute(dataset_data=data, code="data_model", version="1.0")
 
     # Test with force True
     DeleteDataModel(db).execute(
@@ -274,11 +274,7 @@
     AddDataset(db).execute(dataset_data=dataset_data, code="data_model", version="1.0")
     datasets = db.get_datasets(columns=["code"])
     assert len(datasets) == 1
-<<<<<<< HEAD
-    assert "a_dataset" == "a_dataset"
-=======
-    assert datasets[0] == "dataset1"
->>>>>>> e336f524
+    assert datasets[0] == ("dataset1",)
 
 
 def test_update_datasets_on_dataset_addition():
@@ -415,23 +411,15 @@
     AddDataset(db).execute(dataset_data=dataset_data, code="data_model", version="1.0")
     datasets = db.get_datasets(columns=["code"])
     assert len(datasets) == 1
-<<<<<<< HEAD
-    assert "a_dataset" == datasets[0][0]
-
-    # Test
-    DeleteDataset(db).execute(dataset="a_dataset", data_model_code=data_model_data["code"], version=data_model_data["version"])
+    assert "dataset1" == datasets[0][0]
+
+    # Test
+    DeleteDataset(db).execute(
+        dataset="dataset1",
+        data_model_code=data_model_data["code"],
+        version=data_model_data["version"],
+    )
     datasets = db.get_datasets(columns=["code"])
-=======
-    assert "dataset1" in datasets
-
-    # Test
-    DeleteDataset(db).execute(
-        dataset=datasets[0],
-        data_model_code=data_model_data["code"],
-        version=data_model_data["version"],
-    )
-    datasets = db.get_datasets()
->>>>>>> e336f524
     assert len(datasets) == 0
     assert "dataset1" not in datasets
 
@@ -549,15 +537,11 @@
     AddDataset(db).execute(dataset_data=dataset_data, code="data_model", version="1.0")
     status = db.execute(f"SELECT status FROM mipdb_metadata.datasets").fetchone()
     assert status[0] == "DISABLED"
-<<<<<<< HEAD
-    EnableDataset(db).execute(dataset="a_dataset", data_model_code=data_model_data["code"], version=data_model_data["version"])
-=======
     EnableDataset(db).execute(
-        dataset=datasets[0],
-        data_model_code=data_model_data["code"],
-        version=data_model_data["version"],
-    )
->>>>>>> e336f524
+        dataset="dataset1",
+        data_model_code=data_model_data["code"],
+        version=data_model_data["version"],
+    )
     status = db.execute(f"SELECT status FROM mipdb_metadata.datasets").fetchone()
     assert status[0] == "ENABLED"
 
@@ -568,28 +552,19 @@
     InitDB(db).execute()
     AddDataModel(db).execute(data_model_data)
     AddDataset(db).execute(dataset_data=dataset_data, code="data_model", version="1.0")
-<<<<<<< HEAD
-    EnableDataset(db).execute(dataset="a_dataset", data_model_code=data_model_data["code"], version=data_model_data["version"])
-=======
-    datasets = db.get_datasets()
     EnableDataset(db).execute(
-        dataset=datasets[0],
-        data_model_code=data_model_data["code"],
-        version=data_model_data["version"],
-    )
->>>>>>> e336f524
+        dataset="dataset1",
+        data_model_code=data_model_data["code"],
+        version=data_model_data["version"],
+    )
     status = db.execute(f"SELECT status FROM mipdb_metadata.datasets").fetchone()
     assert status[0] == "ENABLED"
 
     with pytest.raises(UserInputError):
         EnableDataset(db).execute(
-<<<<<<< HEAD
-            dataset="a_dataset", data_model_code=data_model_data["code"], version=data_model_data["version"]
-=======
-            dataset=datasets[0],
+            dataset="dataset1",
             data_model_code=data_model_data["code"],
             version=data_model_data["version"],
->>>>>>> e336f524
         )
 
 
@@ -610,26 +585,18 @@
     InitDB(db).execute()
     AddDataModel(db).execute(data_model_data)
     AddDataset(db).execute(dataset_data=dataset_data, code="data_model", version="1.0")
-<<<<<<< HEAD
-    EnableDataset(db).execute(dataset="a_dataset", data_model_code=data_model_data["code"], version=data_model_data["version"])
-    status = db.execute(f"SELECT status FROM mipdb_metadata.datasets").fetchone()
-    assert status[0] == "ENABLED"
-    DisableDataset(db).execute(dataset="a_dataset", data_model_code=data_model_data["code"], version=data_model_data["version"])
-=======
-    datasets = db.get_datasets()
     EnableDataset(db).execute(
-        dataset=datasets[0],
+        dataset="dataset1",
         data_model_code=data_model_data["code"],
         version=data_model_data["version"],
     )
     status = db.execute(f"SELECT status FROM mipdb_metadata.datasets").fetchone()
     assert status[0] == "ENABLED"
     DisableDataset(db).execute(
-        dataset=datasets[0],
-        data_model_code=data_model_data["code"],
-        version=data_model_data["version"],
-    )
->>>>>>> e336f524
+        dataset="dataset1",
+        data_model_code=data_model_data["code"],
+        version=data_model_data["version"],
+    )
     status = db.execute(f"SELECT status FROM mipdb_metadata.datasets").fetchone()
     assert status[0] == "DISABLED"
 
@@ -645,13 +612,9 @@
 
     with pytest.raises(UserInputError):
         DisableDataset(db).execute(
-<<<<<<< HEAD
-            dataset="a_dataset", data_model_code=data_model_data["code"], version=data_model_data["version"]
-=======
-            dataset=datasets[0],
+            dataset="dataset1",
             data_model_code=data_model_data["code"],
             version=data_model_data["version"],
->>>>>>> e336f524
         )
 
 
