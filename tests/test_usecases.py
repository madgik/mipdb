import json

import pandas as pd
import pytest

from mipdb.exceptions import ForeignKeyError
from mipdb.exceptions import UserInputError
from mipdb.usecases import (
    AddSchema,
    AddDataset,
    DeleteSchema,
    DeleteDataset,
    EnableSchema,
    DisableSchema,
    EnableDataset,
    DisableDataset,
    InitDB,
    update_actions_on_schema_addition,
    update_actions_on_schema_deletion,
    update_schemas_on_schema_addition,
    update_schemas_on_schema_deletion,
    update_actions_on_dataset_addition,
    update_actions_on_dataset_deletion,
    update_datasets_on_dataset_addition,
    update_datasets_on_dataset_deletion,
    update_actions_on_schema_enablement,
    update_actions_on_schema_disablement,
    update_actions_on_dataset_enablement,
    update_actions_on_dataset_disablement,
)
from mipdb.usecases import update_datasets_on_schema_deletion
from tests.mocks import MonetDBMock


# NOTE Some use cases have a main responsibility (e.g. add a new schema) which
# is followed by some additional actions (e.g. updating the schemas and actions
# table).  These additional actions are implemented as handlers using an event
# system. The use case tests below verify that the main queries are correct and
# that more queries have been issued by the handlers. Separate tests verify
# that the correct queries have been issued by the handlers.


def test_init_mock():
    db = MonetDBMock()
    InitDB(db).execute()
    assert f"CREATE SCHEMA mipdb_metadata" in db.captured_queries[0]
    assert f"CREATE TABLE mipdb_metadata.schemas" in db.captured_queries[2]
    assert f"CREATE TABLE mipdb_metadata.datasets" in db.captured_queries[4]
    assert f"CREATE TABLE mipdb_metadata.actions" in db.captured_queries[6]


@pytest.mark.database
@pytest.mark.usefixtures("monetdb_container", "cleanup_db")
def test_init_with_db(db):
    # Setup
    InitDB(db).execute()

    # Test
    schemas = db.get_schemas()
    assert "mipdb_metadata" in schemas


def test_add_schema_mock(schema_data):
    db = MonetDBMock()
    AddSchema(db).execute(schema_data)
    assert 'CREATE SCHEMA "schema:1.0"' in db.captured_queries[1]
    assert 'CREATE TABLE "schema:1.0".primary_data' in db.captured_queries[2]
    assert f'CREATE TABLE "schema:1.0".variables_metadata' in db.captured_queries[3]
    assert f'INSERT INTO "schema:1.0".variables_metadata' in db.captured_queries[4]
    assert len(db.captured_queries) > 5  # verify that handlers issued more queries


@pytest.mark.database
@pytest.mark.usefixtures("monetdb_container", "cleanup_db")
def test_add_schema_with_db(db, schema_data):
    # Setup
    InitDB(db).execute()
    AddSchema(db).execute(schema_data)

    # Test
    schemas = db.get_schemas()
    assert "mipdb_metadata" in schemas
    assert "schema:1.0" in schemas


def test_update_schemas_on_schema_addition():
    db = MonetDBMock()
    record = {"code": "code", "version": "1.0", "label": "Label"}
    update_schemas_on_schema_addition(record, db)
    assert f"INSERT INTO mipdb_metadata.schemas" in db.captured_queries[0]
    schemas_record = db.captured_multiparams[0][0]
    assert schemas_record["status"] == "DISABLED"


def test_update_actions_on_schema_addition():
    record = {"code": "code", "version": "1.0", "schema_id": 1}
    db = MonetDBMock()
    update_actions_on_schema_addition(record, db)
    assert f'INSERT INTO "mipdb_metadata".actions' in db.captured_queries[1]
    actions_record = db.captured_multiparams[1][0]
    actions_record = actions_record["action"]
    actions_record = json.loads(actions_record)
    assert set(record.values()) <= set(actions_record.values())


def test_delete_schema():
    db = MonetDBMock()
    code = "schema"
    version = "1.0"
    force = True
    DeleteSchema(db).execute(code, version, force)
    assert 'DROP SCHEMA "schema:1.0" CASCADE' in db.captured_queries[0]
    assert "DELETE FROM mipdb_metadata.datasets" in db.captured_queries[1]
    assert "DELETE FROM mipdb_metadata.datasets" in db.captured_queries[2]
    assert "DELETE FROM mipdb_metadata.schemas" in db.captured_queries[3]


@pytest.mark.database
@pytest.mark.usefixtures("monetdb_container", "cleanup_db")
def test_delete_schema_with_db(db, schema_data):
    # Setup
    InitDB(db).execute()
    AddSchema(db).execute(schema_data)
    schemas = db.get_schemas()
    assert "mipdb_metadata" in schemas
    assert "schema:1.0" in schemas

    # Test with force False
    DeleteSchema(db).execute(
        code=schema_data["code"], version=schema_data["version"], force=False
    )
    schemas = db.get_schemas()
    assert "mipdb_metadata" in schemas
    assert "schema:1.0" not in schemas


@pytest.mark.database
@pytest.mark.usefixtures("monetdb_container", "cleanup_db")
def test_delete_schema_with_db_with_force(db, schema_data):
    # Setup
    InitDB(db).execute()
    AddSchema(db).execute(schema_data)
    schemas = db.get_schemas()
    assert "mipdb_metadata" in schemas
    assert "schema:1.0" in schemas

    # Test with force True
    DeleteSchema(db).execute(
        code=schema_data["code"], version=schema_data["version"], force=True
    )
    schemas = db.get_schemas()
    assert "mipdb_metadata" in schemas
    assert "schema:1.0" not in schemas


@pytest.mark.database
@pytest.mark.usefixtures("monetdb_container", "cleanup_db")
def test_delete_schema_with_datasets_with_db(db, schema_data, dataset_data):
    # Setup
    InitDB(db).execute()
    AddSchema(db).execute(schema_data)
    schemas = db.get_schemas()
    assert "mipdb_metadata" in schemas
    assert "schema:1.0" in schemas
    data = pd.DataFrame(
        {
            "var1": [1, 2, 3, 4, 5],
            "var2": ["l1", "l2", "l1", "l1", "l2"],
            "var3": [11, 12, 13, 14, 15],
            "var4": [21, 22, 23, 24, 25],
            "dataset": ["a_ds", "a_ds", "a_ds", "a_ds", "a_ds"],
        }
    )
    AddDataset(db).execute(data, "schema", "1.0")

    # Test with force False
<<<<<<< HEAD
    with pytest.raises(AccessError):
=======
    with pytest.raises(ForeignKeyError):
>>>>>>> 8a64028b
        DeleteSchema(db).execute(
            code=schema_data["code"], version=schema_data["version"], force=False
        )


@pytest.mark.database
@pytest.mark.usefixtures("monetdb_container", "cleanup_db")
def test_delete_schema_with_datasets_with_db_with_force(db, schema_data, dataset_data):
    # Setup
    InitDB(db).execute()
    AddSchema(db).execute(schema_data)
    schemas = db.get_schemas()
    assert "mipdb_metadata" in schemas
    assert "schema:1.0" in schemas
    data = pd.DataFrame(
        {
            "var1": [1, 2, 3, 4, 5],
            "var2": ["l1", "l2", "l1", "l1", "l2"],
            "var3": [11, 12, 13, 14, 15],
            "var4": [21, 22, 23, 24, 25],
            "dataset": ["a_ds", "a_ds", "a_ds", "a_ds", "a_ds"],
        }
    )
    AddDataset(db).execute(data, "schema", "1.0")

    # Test with force True
    DeleteSchema(db).execute(
        code=schema_data["code"], version=schema_data["version"], force=True
    )
    schemas = db.get_schemas()
    assert "mipdb_metadata" in schemas
    assert "schema:1.0" not in schemas


def test_update_schemas_on_schema_deletion():
    db = MonetDBMock()
    record = {"code": "code", "version": "1.0"}
    update_schemas_on_schema_deletion(record, db)
    expected = (
        f"DELETE FROM mipdb_metadata.schemas WHERE code = :code AND version = :version "
    )
    assert expected in db.captured_queries[0]
    assert db.captured_params[0] == record


def test_update_datasets_on_schema_deletion():
    db = MonetDBMock()
<<<<<<< HEAD
    record = {"dataset_id": 1, "schema_id": 1}
=======
    record = {"dataset_ids": [1], "schema_id": 1}
>>>>>>> 8a64028b
    update_datasets_on_schema_deletion(record, db)
    expected = f"DELETE FROM mipdb_metadata.datasets WHERE "
    assert expected in db.captured_queries[0]

def test_update_actions_on_schema_deletion():
    record = {"dataset_ids": [1], "schema_id": 1, "code": "a_dataset"}
    db = MonetDBMock()
    update_actions_on_schema_deletion(record, db)
    assert f'INSERT INTO "mipdb_metadata".actions' in db.captured_queries[1]
    actions_record = db.captured_multiparams[1][0]
    actions_record = actions_record["action"]
    actions_record = json.loads(actions_record)
    assert len(record.values()) <= len(actions_record.values())


@pytest.mark.database
@pytest.mark.usefixtures("monetdb_container", "cleanup_db")
def test_add_dataset(db, schema_data, dataset_data):
    # Setup
    InitDB(db).execute()
    AddSchema(db).execute(schema_data)
    data = pd.DataFrame(
        {
            "var1": [1, 2, 3, 4, 5],
            "var2": ["l1", "l2", "l1", "l1", "l2"],
            "var3": [11, 12, 13, 14, 15],
            "var4": [21, 22, 23, 24, 25],
            "dataset": ["a_ds", "a_ds", "a_ds", "a_ds", "a_ds"],
        }
    )
    # Test success
    AddDataset(db).execute(data, "schema", "1.0")
    res = db.execute('SELECT * FROM "schema:1.0".primary_data').fetchall()
    assert res != []

    # Test that it is not possible to add the same dataset
    with pytest.raises(UserInputError):
        AddDataset(db).execute(data, "schema", "1.0")


def test_add_dataset_mock(schema_data, dataset_data):
    db = MonetDBMock()
    data = pd.DataFrame(
        {
            "var1": [1, 2, 3, 4, 5],
            "var2": ["l1", "l2", "l1", "l1", "l2"],
            "var3": [11, 12, 13, 14, 15],
            "var4": [21, 22, 23, 24, 25],
            "dataset": ["a_ds", "a_ds", "a_ds", "a_ds", "a_ds"],
        }
    )
    AddDataset(db).execute(data, "schema", "1.0")
    assert "Sequence('dataset_id_seq'" in db.captured_queries[0]
    assert 'INSERT INTO "schema:1.0".primary_data' in db.captured_queries[1]
    assert "INSERT INTO mipdb_metadata.datasets" in db.captured_queries[2]
    assert "Sequence('action_id_seq'" in db.captured_queries[3]
    assert 'INSERT INTO "mipdb_metadata".actions' in db.captured_queries[4]
    assert len(db.captured_queries) > 3  # verify that handlers issued more queries


@pytest.mark.database
@pytest.mark.usefixtures("monetdb_container", "cleanup_db")
def test_add_dataset_with_db(db, schema_data, dataset_data):
    # Setup
    InitDB(db).execute()
    AddSchema(db).execute(schema_data)

    # Test
    AddDataset(db).execute(dataset_data, "schema", "1.0")
    datasets = db.get_datasets()
    assert len(datasets) == 1
    assert datasets[0] == "a_dataset"


def test_update_datasets_on_dataset_addition():
    db = MonetDBMock()
    record = dict(
        schema_id=1,
        dataset_id=1,
        code="a_dataset",
    )
    update_datasets_on_dataset_addition(record, db)
    assert f"INSERT INTO mipdb_metadata.datasets" in db.captured_queries[0]
    datasets_record = db.captured_multiparams[0][0]
    assert datasets_record["status"] == "DISABLED"


def test_update_actions_on_dataset_addition():
    record = {"code": "code", "version": "1.0", "schema_id": 1}
    db = MonetDBMock()
    update_actions_on_dataset_addition(record, db)
    assert f'INSERT INTO "mipdb_metadata".actions' in db.captured_queries[1]
    actions_record = db.captured_multiparams[1][0]
    actions_record = actions_record["action"]
    actions_record = json.loads(actions_record)
    assert set(record.values()) <= set(actions_record.values())


def test_delete_dataset():
    db = MonetDBMock()
    dataset = "a_dataset"
    code = "schema"
    version = "1.0"
    DeleteDataset(db).execute(dataset, code, version)
    assert 'DELETE FROM "schema:1.0"."primary_data"' in db.captured_queries[0]
    assert "DELETE FROM mipdb_metadata.datasets " in db.captured_queries[1]
    assert "Sequence('action_id_seq'" in db.captured_queries[2]
    assert 'INSERT INTO "mipdb_metadata".actions ' in db.captured_queries[3]


@pytest.mark.database
@pytest.mark.usefixtures("monetdb_container", "cleanup_db")
def test_delete_dataset_with_db(db, schema_data, dataset_data):
    # Setup
    InitDB(db).execute()
    AddSchema(db).execute(schema_data)
    AddDataset(db).execute(dataset_data, "schema", "1.0")
    datasets = db.get_datasets()
    assert len(datasets) == 1
    assert "a_dataset" in datasets

    # Test
    DeleteDataset(db).execute(datasets[0], schema_data["code"], schema_data["version"])
    datasets = db.get_datasets()
    assert len(datasets) == 0
    assert "a_dataset" not in datasets


def test_update_datasets_on_dataset_deletion():
    db = MonetDBMock()
    record = dict(
        dataset_id=1,
        schema_id=1,
    )
    update_datasets_on_dataset_deletion(record, db)
    expected = f"DELETE FROM mipdb_metadata.datasets WHERE dataset_id = :dataset_id AND schema_id = :schema_id"
    assert expected in db.captured_queries[0]
    assert db.captured_params[0] == record


<<<<<<< HEAD
def test_enable_schema():
    db = MonetDBMock()
    code = "schema"
    version = "1.0"
    EnableSchema(db).execute(code, version)
    assert f"SELECT status" in db.captured_queries[0]
    assert "UPDATE mipdb_metadata.schemas" in db.captured_queries[1]
    assert "Sequence('action_id_seq'" in db.captured_queries[2]
    assert 'INSERT INTO "mipdb_metadata".actions' in db.captured_queries[3]


@pytest.mark.database
@pytest.mark.usefixtures("monetdb_container", "cleanup_db")
def test_enable_schema_with_db(db, schema_data):
    InitDB(db).execute()
    AddSchema(db).execute(schema_data)
    status = db.execute(f"SELECT status FROM mipdb_metadata.schemas").fetchone()
    assert status[0] == "DISABLED"
    EnableSchema(db).execute(schema_data["code"], schema_data["version"])
    status = db.execute(f"SELECT status FROM mipdb_metadata.schemas").fetchone()
    assert status[0] == "ENABLED"


def test_disable_schema():
    db = MonetDBMock()
    code = "schema"
    version = "1.0"
    DisableSchema(db).execute(code, version)
    assert f"SELECT status" in db.captured_queries[0]
    assert "UPDATE mipdb_metadata.schemas" in db.captured_queries[1]
    assert "Sequence('action_id_seq'" in db.captured_queries[2]
    assert 'INSERT INTO "mipdb_metadata".actions' in db.captured_queries[3]


@pytest.mark.database
@pytest.mark.usefixtures("monetdb_container", "cleanup_db")
def test_disable_schema_with_db(db, schema_data):
    InitDB(db).execute()
    AddSchema(db).execute(schema_data)
    status = db.execute(f"SELECT status FROM mipdb_metadata.schemas").fetchone()
    assert status[0] == "DISABLED"
    EnableSchema(db).execute(schema_data["code"], schema_data["version"])
    status = db.execute(f"SELECT status FROM mipdb_metadata.schemas").fetchone()
    assert status[0] == "ENABLED"
    DisableSchema(db).execute(schema_data["code"], schema_data["version"])
    status = db.execute(f"SELECT status FROM mipdb_metadata.schemas").fetchone()
    assert status[0] == "DISABLED"


def test_enable_dataset():
    db = MonetDBMock()
    dataset = "a_dataset"
    code = "schema"
    version = "1.0"
    EnableDataset(db).execute(dataset, code, version)
    assert f"SELECT status" in db.captured_queries[0]
    assert "UPDATE mipdb_metadata.datasets" in db.captured_queries[1]
    assert "Sequence('action_id_seq'" in db.captured_queries[2]
    assert 'INSERT INTO "mipdb_metadata".actions' in db.captured_queries[3]


@pytest.mark.database
@pytest.mark.usefixtures("monetdb_container", "cleanup_db")
def test_enable_dataset_with_db(db, schema_data, dataset_data):
    InitDB(db).execute()
    AddSchema(db).execute(schema_data)
    AddDataset(db).execute(dataset_data, "schema", "1.0")
    datasets = db.get_datasets()
    status = db.execute(f"SELECT status FROM mipdb_metadata.datasets").fetchone()
    assert status[0] == "DISABLED"
    EnableDataset(db).execute(datasets[0], schema_data["code"], schema_data["version"])
    status = db.execute(f"SELECT status FROM mipdb_metadata.datasets").fetchone()
    assert status[0] == "ENABLED"


def test_disable_dataset():
    db = MonetDBMock()
    dataset = "a_dataset"
    code = "schema"
    version = "1.0"
    DisableDataset(db).execute(dataset, code, version)
    assert f"SELECT status" in db.captured_queries[0]
    assert "UPDATE mipdb_metadata.datasets" in db.captured_queries[1]
    assert "Sequence('action_id_seq'" in db.captured_queries[2]
    assert 'INSERT INTO "mipdb_metadata".actions' in db.captured_queries[3]


@pytest.mark.database
@pytest.mark.usefixtures("monetdb_container", "cleanup_db")
def test_disable_dataset_with_db(db, schema_data, dataset_data):
    InitDB(db).execute()
    AddSchema(db).execute(schema_data)
    AddDataset(db).execute(dataset_data, "schema", "1.0")
    datasets = db.get_datasets()
    status = db.execute(f"SELECT status FROM mipdb_metadata.datasets").fetchone()
    assert status[0] == "DISABLED"
    EnableDataset(db).execute(datasets[0], schema_data["code"], schema_data["version"])
    status = db.execute(f"SELECT status FROM mipdb_metadata.datasets").fetchone()
    assert status[0] == "ENABLED"
    DisableDataset(db).execute(datasets[0], schema_data["code"], schema_data["version"])
    status = db.execute(f"SELECT status FROM mipdb_metadata.datasets").fetchone()
    assert status[0] == "DISABLED"


record_and_funcs = [
    (
        {"code": "code", "version": "1.0", "schema_id": 1},
        update_actions_on_schema_addition,
    ),
    (
        {"dataset_id": 1, "schema_id": 1, "code": "a_dataset"},
        update_actions_on_schema_deletion,
    ),
    (
        {"code": "code", "version": "1.0", "schema_id": 1},
        update_actions_on_dataset_addition,
    ),
    (
        {"dataset_id": 1, "schema_id": 1, "version": "1.0"},
        update_actions_on_dataset_deletion,
    ),
    (
        {"code": "code", "version": "1.0", "schema_id": 1},
        update_actions_on_schema_enablement,
    ),
    (
        {"code": "code", "version": "1.0", "schema_id": 1},
        update_actions_on_schema_disablement,
    ),
    (
        {"dataset_id": 1, "schema_id": 1, "version": "1.0"},
        update_actions_on_dataset_enablement,
    ),
    (
        {"dataset_id": 1, "schema_id": 1, "version": "1.0"},
        update_actions_on_dataset_disablement,
    ),
]


@pytest.mark.parametrize("record,func", record_and_funcs)
def test_update_actions(record, func):
=======
def test_update_actions_on_dataset_deletion():
    record = {"dataset_id": 1, "schema_id": 1, "version": "1.0"}
>>>>>>> 8a64028b
    db = MonetDBMock()
    update_actions_on_dataset_deletion(record, db)
    assert f'INSERT INTO "mipdb_metadata".actions' in db.captured_queries[1]
    actions_record = db.captured_multiparams[1][0]
    actions_record = actions_record["action"]
    actions_record = json.loads(actions_record)
    assert set(record.values()) <= set(actions_record.values())<|MERGE_RESOLUTION|>--- conflicted
+++ resolved
@@ -1,3 +1,4 @@
+import ast
 import json
 
 import pandas as pd
@@ -92,17 +93,6 @@
     assert schemas_record["status"] == "DISABLED"
 
 
-def test_update_actions_on_schema_addition():
-    record = {"code": "code", "version": "1.0", "schema_id": 1}
-    db = MonetDBMock()
-    update_actions_on_schema_addition(record, db)
-    assert f'INSERT INTO "mipdb_metadata".actions' in db.captured_queries[1]
-    actions_record = db.captured_multiparams[1][0]
-    actions_record = actions_record["action"]
-    actions_record = json.loads(actions_record)
-    assert set(record.values()) <= set(actions_record.values())
-
-
 def test_delete_schema():
     db = MonetDBMock()
     code = "schema"
@@ -174,11 +164,7 @@
     AddDataset(db).execute(data, "schema", "1.0")
 
     # Test with force False
-<<<<<<< HEAD
-    with pytest.raises(AccessError):
-=======
     with pytest.raises(ForeignKeyError):
->>>>>>> 8a64028b
         DeleteSchema(db).execute(
             code=schema_data["code"], version=schema_data["version"], force=False
         )
@@ -226,24 +212,10 @@
 
 def test_update_datasets_on_schema_deletion():
     db = MonetDBMock()
-<<<<<<< HEAD
-    record = {"dataset_id": 1, "schema_id": 1}
-=======
     record = {"dataset_ids": [1], "schema_id": 1}
->>>>>>> 8a64028b
     update_datasets_on_schema_deletion(record, db)
     expected = f"DELETE FROM mipdb_metadata.datasets WHERE "
     assert expected in db.captured_queries[0]
-
-def test_update_actions_on_schema_deletion():
-    record = {"dataset_ids": [1], "schema_id": 1, "code": "a_dataset"}
-    db = MonetDBMock()
-    update_actions_on_schema_deletion(record, db)
-    assert f'INSERT INTO "mipdb_metadata".actions' in db.captured_queries[1]
-    actions_record = db.captured_multiparams[1][0]
-    actions_record = actions_record["action"]
-    actions_record = json.loads(actions_record)
-    assert len(record.values()) <= len(actions_record.values())
 
 
 @pytest.mark.database
@@ -318,17 +290,6 @@
     assert datasets_record["status"] == "DISABLED"
 
 
-def test_update_actions_on_dataset_addition():
-    record = {"code": "code", "version": "1.0", "schema_id": 1}
-    db = MonetDBMock()
-    update_actions_on_dataset_addition(record, db)
-    assert f'INSERT INTO "mipdb_metadata".actions' in db.captured_queries[1]
-    actions_record = db.captured_multiparams[1][0]
-    actions_record = actions_record["action"]
-    actions_record = json.loads(actions_record)
-    assert set(record.values()) <= set(actions_record.values())
-
-
 def test_delete_dataset():
     db = MonetDBMock()
     dataset = "a_dataset"
@@ -371,7 +332,6 @@
     assert db.captured_params[0] == record
 
 
-<<<<<<< HEAD
 def test_enable_schema():
     db = MonetDBMock()
     code = "schema"
@@ -482,7 +442,7 @@
         update_actions_on_schema_addition,
     ),
     (
-        {"dataset_id": 1, "schema_id": 1, "code": "a_dataset"},
+        {"dataset_ids": [1], "schema_id": 1, "code": "a_dataset"},
         update_actions_on_schema_deletion,
     ),
     (
@@ -514,14 +474,10 @@
 
 @pytest.mark.parametrize("record,func", record_and_funcs)
 def test_update_actions(record, func):
-=======
-def test_update_actions_on_dataset_deletion():
-    record = {"dataset_id": 1, "schema_id": 1, "version": "1.0"}
->>>>>>> 8a64028b
-    db = MonetDBMock()
-    update_actions_on_dataset_deletion(record, db)
+    db = MonetDBMock()
+    func(record, db)
     assert f'INSERT INTO "mipdb_metadata".actions' in db.captured_queries[1]
     actions_record = db.captured_multiparams[1][0]
     actions_record = actions_record["action"]
     actions_record = json.loads(actions_record)
-    assert set(record.values()) <= set(actions_record.values())+    assert len(record.values()) <= len(actions_record.values())