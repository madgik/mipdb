--- conflicted
+++ resolved
@@ -113,7 +113,6 @@
     runner.invoke(add_schema, [schema_file, "-v", "1.0"])
     runner.invoke(add_dataset, [dataset_file, "--schema", "schema", "-v", "1.0"])
     assert "a_dataset" in db.get_datasets()
-<<<<<<< HEAD
 
     # Test
     result = runner.invoke(
@@ -193,14 +192,6 @@
     result = runner.invoke(
         enable_dataset, ["a_dataset", "--schema", "schema", "-v", "1.0"]
     )
-=======
-
-    # Test
-    result = runner.invoke(
-        delete_dataset, ["a_dataset", "--schema", "schema", "-v", "1.0"]
-    )
-    assert "a_dataset" not in db.get_datasets()
->>>>>>> 8a64028b
     assert result.exit_code == ExitCode.OK
     assert _get_status(db, "datasets") == "ENABLED"
     action_record = db.execute(f"select * from mipdb_metadata.actions").fetchall()
