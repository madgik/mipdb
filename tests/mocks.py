from contextlib import contextmanager
import sqlalchemy as sql

from mipdb.database import MonetDB


class MonetDBMock(MonetDB):
    """Mock version of MonetDB used for testing. Objects of this class have
    exactly the same functionality as objects of the MonetDB class except that
    queries are not actually executed against an external Monet DB service but
    are stored in the captured_queries instance attribute. All parameters for
    prepared SQL queries are stored in captured_multiparams and
    captured_params."""

    def __init__(self) -> None:
        self.captured_queries = []
        self.captured_multiparams = []
        self.captured_params = []

        def mock_executor(sql, *multiparams, **params):
            self.captured_queries.append(str(sql))
            self.captured_multiparams.append(multiparams)
            self.captured_params.append(params)

        url = "monetdb://mock:mock@mock:0/mock"
        self._executor = sql.create_engine(url, strategy="mock", executor=mock_executor)

    @contextmanager
    def begin(self):
        # Mock engine in SQLAlchemy doesn't have a begin method probably
        # because it makes no sense beginning a transaction on a mock engine.
        # However, in order to have unit tests without having to use an
        # external database, I do the following trick and it works!
        yield self

    def get_current_user(self):
        return "test_user"

    def get_data_model_id(self, code, version):
        return 1

    def get_dataset_id(self, code, data_model_id):
        return 1

    def get_executor(self):
        return None

    def get_datasets(self, data_model_id=None):
        return [1, 2]

    def get_dataset_status(self, dataset_id):
        return "WrongStatus"

    def get_data_model_status(self, data_model_id):
        return "WrongStatus"

    def get_dataset_properties(self, dataset_id):
        return '{"tags":["tag1"], "properties": {"key1": "value1"}}'

<<<<<<< HEAD
    def get_data_model_properties(self, dataset_id):
        return '{"tags":[]}'
=======
    def get_schema_properties(self, schema_id):
        return '{"tags":["tag1"], "properties": {"key1": "value1"}}'
>>>>>>> a2a53130
<|MERGE_RESOLUTION|>--- conflicted
+++ resolved
@@ -57,10 +57,5 @@
     def get_dataset_properties(self, dataset_id):
         return '{"tags":["tag1"], "properties": {"key1": "value1"}}'
 
-<<<<<<< HEAD
     def get_data_model_properties(self, dataset_id):
-        return '{"tags":[]}'
-=======
-    def get_schema_properties(self, schema_id):
-        return '{"tags":["tag1"], "properties": {"key1": "value1"}}'
->>>>>>> a2a53130
+        return '{"tags":["tag1"], "properties": {"key1": "value1"}}'